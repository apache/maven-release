--- conflicted
+++ resolved
@@ -39,8 +39,6 @@
       <version>${project.parent.version}</version>
       <scope>provided</scope>
     </dependency>
-<<<<<<< HEAD
-=======
     <dependency>
       <groupId>org.semver</groupId>
       <artifactId>api</artifactId>
@@ -65,7 +63,6 @@
         </exclusion>
       </exclusions>
     </dependency>
->>>>>>> 9a7c1d2e
 
     <dependency>
       <groupId>javax.inject</groupId>
